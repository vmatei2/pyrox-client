"""
PYROX Client - Hybrid S3 + API Data Access
"""

from __future__ import annotations
import hashlib
import json
import os
import time
from concurrent.futures import ThreadPoolExecutor, as_completed
from os.path import split
from pathlib import Path
from typing import Any, Dict, Iterable, List, Optional, Union, Tuple
<<<<<<< HEAD
import io
=======

>>>>>>> 5836c8f7
import pyrox.constants as _ct
from pyrox.errors import ApiError, RaceNotFound

import httpx
import pandas as pd
import pyarrow.parquet as pq
import pyarrow.dataset as ds
<<<<<<< HEAD
import fsspec
=======
from pyarrow import fs
import matplotlib.pyplot as plt
import seaborn as sns
import numpy as np

>>>>>>> 5836c8f7
# Configuration
DEFAULT_API_URL = "https://pyrox-api-proud-surf-3131.fly.dev"
DEFAULT_API_KEY = os.getenv("PYROX_API_KEY")
DEFAULT_CACHE_DIR = Path.home() / ".cache" / "pyrox"
DEFAULT_S3_BUCKET = "hyrox-results"
DEFAULT_CDN_BASE = "https://d2wl4b7sx66tfb.cloudfront.net"  #  hit this for getting data via CCDN
#  DEFAULT_API_URL = "http://localhost:8000"  --> used for testing when running api in docker container


class CacheManager:
    """
    Handles local caching with ETags and TTL
    """
    def __init__(self, cache_dir: Path = DEFAULT_CACHE_DIR):
        self.cache_dir = cache_dir
        self.cache_dir.mkdir(parents=True, exist_ok=True)
        self.metadata_file = cache_dir / "metadata.json"
        self._load_metadata()

    def _load_metadata(self):
        """Load cache metadata from file"""
        if self.metadata_file.exists():
            with open(self.metadata_file) as f:
                self.metadata = json.load(f)
        else:
            self.metadata = {}

    def _save_metadata(self):
        """Save cache metadata to file"""
        with open(self.metadata_file, "w") as f:
            json.dump(self.metadata, f, indent=2)

    def get_cache_path(self, key:str) -> Path:
        """get cahce file path for a given key"""
        #  using hash to avoid filesystem issues with long/special characters
        key_hash = hashlib.md5(key.encode("utf-8")).hexdigest()
        return self.cache_dir / f"{key_hash}.parquet"

    def is_fresh(self, key: str, ttl_seconds: int = _ct.TWO_HOURS_IN_SECONDS) -> bool:
        """Check if cached item is fresh enough"""
        if key not in self.metadata:
            return False

        cache_time = self.metadata[key].get('timestamp', 0)
        #  boolean checking if the difference between current time and latest cache time is lower than time to load decided above!
        return (time.time() - cache_time) < ttl_seconds

    def get_etag(self, key: str) -> Optional[str]:
        """Get etag for given key"""
        return self.metadata.get(key, {}).get('etag', None)

    def store(self, key:str, df: pd.DataFrame, etag:Optional[str]=None) -> None:
        """Store Dataframe in ache with metadata"""
        cache_path = self.get_cache_path(key)

        #  Store the data in cache
        df.to_parquet(cache_path, compression=_ct.SNAPPY_COMPRESSION, index=False)

        #  Store the metadata
        self.metadata[key] = {
            "timestamp": time.time(),
            "etag": etag,
            "path": str(cache_path),
            "rows": len(df),
            "size_mb": cache_path.stat().st_size / 1024 / 1024
        }

        self._save_metadata()

    def load(self, key: str) -> Optional[pd.DataFrame]:
        """Load DataFrame from cache if exists"""
        if key not in self.metadata:
            return None

        cache_path = self.get_cache_path(key)
        if not cache_path.exists():
            # Cleanup stale metadata
            del self.metadata[key]
            self._save_metadata()
            return None

        try:
            return pd.read_parquet(cache_path)
        except Exception as e:
            cache_path.unlink(missing_ok=True)
            if key in self.metadata:
                del self.metadata[key]
                self._save_metadata()
            return None

    def clear(self, pattern: str = "*"):
        """Clear cache items matching pattern"""
        import fnmatch
        to_remove = []
        for key in self.metadata:
            if fnmatch.fnmatch(key, pattern):
                cache_path = self.get_cache_path(key)
                cache_path.unlink(missing_ok=True)
                to_remove.append(key)

        for key in to_remove:
            del self.metadata[key]
        self._save_metadata()


class PyroxClient:
    def __init__(
            self,
            api_url: str = DEFAULT_API_URL,
            api_key: Optional[str] = DEFAULT_API_KEY,
            cache_dir: Optional[Path] = None,
            s3_bucket: str = DEFAULT_S3_BUCKET,
            prefer_cdn: bool = True,
    ):
        self.api_url = api_url
        self.api_key = api_key
        self.cache = CacheManager(cache_dir or DEFAULT_CACHE_DIR)
        self.s3_bucket = s3_bucket
        self.prefer_cdn = prefer_cdn


    def _http_client(self) -> httpx.Client:
        """Create HTTP client for API requests"""
        headers = {}
        if self.api_key:
            headers["Authorization"] = f"Bearer {self.api_key}"
        return httpx.Client(
            base_url=self.api_url,
            headers=headers,
            timeout=30,
            follow_redirects=True
        )

    def _join_cdn(self, *parts: str) -> str:
        """https://d2wl4b7sx66tfb.cloudfront.net/processed/manifest/manifest.json"""
        return "/".join([DEFAULT_CDN_BASE.rstrip("/")] + [p.strip("/") for p in parts])

    def _get_manifest(self, force_refresh: bool = False) -> pd.DataFrame:
        """
        Load manifest csv via CDN with ETag-based caching.
        """
        cache_key = "manifest_cdn_v1"
        if not force_refresh and self.cache.is_fresh(cache_key, ttl_seconds=_ct.TWO_HOURS_IN_SECONDS):
            cached = self.cache.load(cache_key)
            if cached is not None:
                return cached

        url = self._join_cdn("manifest/latest.csv")
        etag_header = {}
        cached_etag = self.cache.get_etag(cache_key)
        if cached_etag and not force_refresh:
            etag_header["If-None-Match"] = cached_etag

        with httpx.Client(timeout=20, follow_redirects=True) as client:
            resp = client.get(url, headers=etag_header)

            if resp.status_code == 304:
                cached = self.cache.load(cache_key)
                if cached is not None:
                    return cached

<<<<<<< HEAD
            resp.raise_for_status()
            # now need to convert the csv answer returned to pandas df
            df = pd.read_csv(io.BytesIO(resp.content))
            etag = resp.headers.get("etag")
            # store DataFrame with ETag
=======
            if response.status_code != 200:
                raise ApiError(f"Manifest fetch failed: {response.status_code} {response.text}")

            rows = response.json()
            df = pd.DataFrame(rows)

            etag = response.headers.get('etag')

>>>>>>> 5836c8f7
            self.cache.store(cache_key, df, etag)
            return df

    def list_races(self, season: Optional[int] = None, force_refresh: bool = False) -> pd.DataFrame:
        """List available races"""
        df = self._get_manifest(force_refresh=force_refresh)

        if season is not None:
            df = df[df["season"] == int(season)]

        return (df[["season", "location"]]
                .drop_duplicates()
                .sort_values(["season", "location"])
                .reset_index(drop=True))

    def _get_race_from_s3(
            self,
            season: int,
            location: str,
            gender: Optional[str] = None,
            division: Optional[str] = None
    ) -> pd.DataFrame:
        """Get race data directly from S3 (faster for bulk queries)"""
        manifest_df = self._get_manifest()
        s3_path = manifest_df.loc[(manifest_df["location"] == location) & (manifest_df["season"] == season), "path"].iloc[0]
        s3_path = self._normalise_s3_path(s3_path)
        try:
            # List files in the partition
            filter = None
            if gender is not None:
                expr = (ds.field("gender") == gender)
                filter = expr if filter is None else (filter & expr)
            if division is not None:
                expr = (ds.field("division") == division)
                filter = expr if filter is None else (filter & expr)

            #  Create the dataset -- PyArrow discovers the partitions

            dataset = ds.dataset(s3_path, filesystem=self.s3_fs, format="parquet")
            table = dataset.to_table(filter=filter, use_threads=True)
            if table.num_rows == 0:
                raise RaceNotFound(f"No race data found at path: {s3_path}, for season {season}, location: {location}")
            #  split blocks - splits groups of columns of same dtype into contiguous numpy blocks --> mpre efficient memory layout in Pandas
            #  self_destruct = True - lets Arrow free the original buffers immediately after conversion, saving memory
            return table.to_pandas(split_blocks=True, self_destruct=True)

        except Exception as e:
            # Fall back to API if S3 access fails
            if "No race data found" in str(e) or isinstance(e, RaceNotFound):
                raise

    def _get_race_from_api(
            self,
            season: int,
            location: str,
            gender: Optional[str] = None,
            division: Optional[str] = None
    ) -> pd.DataFrame:
        params = {}
        if gender:
            params["gender"] = gender
        if division:
            params["division"] = division

        with self._http_client() as client:
            response = client.get(f"/v1/race/{int(season)}/{location}", params=params)

            if response.status_code == 404:
                raise RaceNotFound(f"No race found for season={season}, location='{location}'")
            if response.status_code != 200:
                raise ApiError(f"Race fetch failed: {response.status_code} {response.text}")

            rows = response.json()
            return pd.DataFrame(rows)

<<<<<<< HEAD
    def _manifest_row(self, season: int, location: str) -> pd.Series:
        df = self._get_manifest()
        mask = (df["season"] == int(season)) & (df["location"].str.casefold() == location.casefold())
        if not mask.any():
            raise RaceNotFound(f"No manifest entry for season={season}, location='{location}'")
        return df.loc[mask].iloc[0]

    def _s3_key_from_uri(self, s3_uri: str) -> str:
        if s3_uri.startswith("s3://"):
            ##  example output from splitting ['s3:', '', 'hyrox-results', 'processed', 'parquet/season=6/S6_2023_London__JGDMS4JI62E.parquet'] -- so taking 4th (due to cdn settings for bucket)
            return s3_uri.split("/", 4)[4]  # after bucket name
        return s3_uri

    def _cdn_url_from_manifest(self, season: int, location: str) -> str:
        row = self._manifest_row(season, location)
        # Prefer an explicit 'path' (s3 uri or key). If you already store 'cdn_path', you can use it directly.
        s3_path = str(row["path"])
        key = self._s3_key_from_uri(s3_path)
        return self._join_cdn(key)

    def _filters_for_race(self, gender: Optional[str], division: Optional[str]):
        filters = []
        if gender is not None:
            filters.append(("gender", "=", gender))
        if division is not None:
            filters.append(("division", "=", division))
        return filters or None

    def _get_race_from_cdn(self, season: int, location: str, gender: Optional[str] = None,
                           division: Optional[str] = None) -> pd.DataFrame:
        url = self._cdn_url_from_manifest(season, location)
        filters = self._filters_for_race(gender, division)
        try:
            with fsspec.open(url, "rb") as f:
                table = pq.read_table(f, filters=filters)
            if table.num_rows == 0:
                raise RaceNotFound(f"No rows after filters at {url} (gender={gender}, division={division})")
            return table.to_pandas(split_blocks=True, self_destruct=True)
        except RaceNotFound:
            raise
        except Exception as e:
            raise FileNotFoundError(f"CDN read failed for {url}: {e}") from e
=======
    def get_race_stats(
            self,
            season: int,
            location: str,
            gender: Optional[str] = None,
            division: Optional[str] = None,
            use_cache: bool = True,
            ttl_seconds: int = 72000) -> tuple[pd.DataFrame, pd.DataFrame]:
        """Get race statistics from cache or API endpoint - 2 dataframes, one for overall, one for grouped results"""
        loc_key = (location or "").lower()
        gkey = (gender or "all").lower()
        dkey = (division or "all").lower()

        # two separate cache entries to keep CacheManager simple
        cache_key_summary = f"stats_summary_v1_{season}_{loc_key}_{gkey}_{dkey}"
        cache_key_groups  = f"stats_groups_v1_{season}_{loc_key}_{gkey}_{dkey}"

        if use_cache and self.cache.is_fresh(cache_key_summary, ttl_seconds) and self.cache.is_fresh(cache_key_groups, ttl_seconds):
            s = self.cache.load(cache_key_summary)
            g = self.cache.load(cache_key_groups)
            if s is not None and g is not None:
                return s, g
        # fetch from API (stats are not the same as full race rows)
        summary_df, groups_df = self._get_race_stats_from_api(season, location, gender, division)
        if use_cache:
            self.cache.store(cache_key_summary, summary_df)
            self.cache.store(cache_key_groups,  groups_df)

        return summary_df, groups_df

    def _get_race_stats_from_api(self, season: int, location: str, gender: Optional[str] = None, division: Optional[str] = None) -> Tuple[pd.DataFrame, pd.DataFrame]:
        """"Get race statistics from API endpoint"""
        params = {}
        if gender:
            params["gender"] = gender
        if division:
            params["division"] = division

        with self._http_client() as client:
            resp = client.get(f"/v1/race/{int(season)}/{location}/stats", params=params)
            if resp.status_code == 404:
                raise RaceNotFound(f"No race found for season={season}, location={location}")
            if resp.status_code != 200:
                raise ApiError(f"Race stats fetch failed: {resp.status_code} {resp.text}")
            rows = resp.json()
        summary = pd.json_normalize(rows['summary'])
        summary.insert(0, "season", rows['race']['season'])
        summary.insert(1, "location", rows['race']['location'])

        groups = pd.DataFrame(rows.get('groups', []))
        if not groups.empty:
            groups.insert(0, "season", rows['race']['season'])
            groups.insert(1, "location", rows['race']['location'])
        return summary, groups
>>>>>>> 5836c8f7

    def get_race(
            self,
            season: int,
            location: str,
            gender: Optional[str] = None,
            division: Optional[str] = None,
            use_cache: bool = True
    ) -> pd.DataFrame:
        """
        Function that either gets from cache or API or S3
        """
        # Create cache key
        cache_key = f"race_{season}_{location}_{gender or 'all'}_{division or 'all'}"

        # Try cache first
        if use_cache and self.cache.is_fresh(cache_key, ttl_seconds=7200):  # 2 hour TTL
            cached = self.cache.load(cache_key)
            if cached is not None:
                return cached

        # Choose data source
        if self.prefer_cdn:
            try:
                df = self._get_race_from_cdn(season, location, gender, division)
            except (RaceNotFound, FileNotFoundError):
                df = self._get_race_from_api(season, location, gender, division)
        else:
            df = self._get_race_from_api(season, location, gender, division)

        #  before returning-convert station columns to their actual exercise name
        df = df.rename(columns=_ct.WORK_STATION_RENAMES)

        TIME_COLS = list(_ct.WORK_STATION_RENAMES.values()) + [
            "total_time", "work_time", "roxzone_time", "run_time"
        ]

        for c in TIME_COLS:
            if c in df.columns:
<<<<<<< HEAD
                df[c] = mmss_to_minutes(df[c])
=======
                df[c] = mmss_to_minutes(df[c])  # seconds as float; NaNs stay NaN
>>>>>>> 5836c8f7
        # Cache the result
        if use_cache:
            self.cache.store(cache_key, df)
        return df

    def get_season(
            self,
            season: int,
            locations: Optional[Iterable[str]] = None,
            gender: Optional[str] = None,
            division: Optional[str] = None,
            max_workers: int = 8,
            use_cache: bool = True
    ) -> pd.DataFrame:
        """
        Get all races for a season
        """
        # Create cache key for the entire season query
        locations_key = ",".join(sorted(locations)) if locations else "all"
        cache_key = f"season_{season}_{locations_key}_{gender or 'all'}_{division or 'all'}"

        # Try cache first
        if use_cache and self.cache.is_fresh(cache_key, ttl_seconds=3600):  # 1 hour TTL
            cached = self.cache.load(cache_key)
            if cached is not None:
                return cached

        # Discover available races
        manifest = self.list_races(season=season)
        if locations:
            want = {loc.casefold() for loc in locations}
            manifest = manifest[manifest["location"].str.casefold().isin(want)]

        if manifest.empty:
            raise RaceNotFound(f"No races found for season={season}")

        def fetch_one(location: str) -> pd.DataFrame:
            return self.get_race(
                season=season,
                location=location,
                gender=gender,
                division=division,
                use_cache=use_cache
            )

        frames: List[pd.DataFrame] = []
        with ThreadPoolExecutor(max_workers=max_workers) as executor:
            futures = [
                executor.submit(fetch_one, loc)
                for loc in manifest["location"].tolist()
            ]

            for future in as_completed(futures):
                try:
                    frame = future.result()
                    if not frame.empty:
                        frames.append(frame)
                except RaceNotFound:
                    continue  # Skip missing races

        if not frames:
            return pd.DataFrame()

        # Combine results
        result = pd.concat(frames, ignore_index=True)

        # Cache the combined result
        if use_cache:
            self.cache.store(cache_key, result)

        return result

    def _normalise_s3_path(self, path:str) -> str:
        """Small helper function to bascially remove s3 prefix and return URL that is epxected for pyarrow retrieval"""
        if path.startswith("s3://"):
            return path[5:]  #  strip 's3://'
        return path

    def clear_cache(self, pattern: str = "*"):
        """Clear local cache"""
        self.cache.clear(pattern)

    def cache_info(self) -> Dict[str, Any]:
        """Get cache statistics"""
        total_size = sum(
            item.get('size_mb', 0)
            for item in self.cache.metadata.values()
        )
        return {
            "cache_dir": str(self.cache.cache_dir),
            "total_items": len(self.cache.metadata),
            "total_size_mb": round(total_size, 2),
            "items": list(self.cache.metadata.keys())
        }


####    HELPERS     ######
#### To move to separate file (potentially class) as they grow
def mmss_to_minutes(s: pd.Series) -> pd.Series:
    s = s.astype(str).str.strip()
    # if it's MM:SS, promote to 0:MM:SS so pandas parses it
    s = s.where(s.str.count(":") == 2, "0:" + s)
<<<<<<< HEAD
    return pd.to_timedelta(s, errors="coerce").dt.total_seconds() / 60.0


if __name__ == '__main__':

    client = PyroxClient()
    df = client.get_race(season=6, location=("london"), use_cache=False)
    df = client.get_race(season=6, location=("rotterdam"), use_cache=False)
    races = client.list_races(season=7)
    print(f"Have retrieved race - this many entries: {len(df)}")
    print(f"found races: {races}")
    breakhere = 0
=======
    return pd.to_timedelta(s, errors="coerce").dt.total_seconds() / 60.0
>>>>>>> 5836c8f7
<|MERGE_RESOLUTION|>--- conflicted
+++ resolved
@@ -11,11 +11,8 @@
 from os.path import split
 from pathlib import Path
 from typing import Any, Dict, Iterable, List, Optional, Union, Tuple
-<<<<<<< HEAD
 import io
-=======
-
->>>>>>> 5836c8f7
+
 import pyrox.constants as _ct
 from pyrox.errors import ApiError, RaceNotFound
 
@@ -23,15 +20,8 @@
 import pandas as pd
 import pyarrow.parquet as pq
 import pyarrow.dataset as ds
-<<<<<<< HEAD
 import fsspec
-=======
-from pyarrow import fs
-import matplotlib.pyplot as plt
-import seaborn as sns
-import numpy as np
-
->>>>>>> 5836c8f7
+
 # Configuration
 DEFAULT_API_URL = "https://pyrox-api-proud-surf-3131.fly.dev"
 DEFAULT_API_KEY = os.getenv("PYROX_API_KEY")
@@ -192,23 +182,11 @@
                 cached = self.cache.load(cache_key)
                 if cached is not None:
                     return cached
-
-<<<<<<< HEAD
             resp.raise_for_status()
             # now need to convert the csv answer returned to pandas df
             df = pd.read_csv(io.BytesIO(resp.content))
             etag = resp.headers.get("etag")
-            # store DataFrame with ETag
-=======
-            if response.status_code != 200:
-                raise ApiError(f"Manifest fetch failed: {response.status_code} {response.text}")
-
-            rows = response.json()
-            df = pd.DataFrame(rows)
-
-            etag = response.headers.get('etag')
-
->>>>>>> 5836c8f7
+
             self.cache.store(cache_key, df, etag)
             return df
 
@@ -284,7 +262,6 @@
             rows = response.json()
             return pd.DataFrame(rows)
 
-<<<<<<< HEAD
     def _manifest_row(self, season: int, location: str) -> pd.Series:
         df = self._get_manifest()
         mask = (df["season"] == int(season)) & (df["location"].str.casefold() == location.casefold())
@@ -327,62 +304,6 @@
             raise
         except Exception as e:
             raise FileNotFoundError(f"CDN read failed for {url}: {e}") from e
-=======
-    def get_race_stats(
-            self,
-            season: int,
-            location: str,
-            gender: Optional[str] = None,
-            division: Optional[str] = None,
-            use_cache: bool = True,
-            ttl_seconds: int = 72000) -> tuple[pd.DataFrame, pd.DataFrame]:
-        """Get race statistics from cache or API endpoint - 2 dataframes, one for overall, one for grouped results"""
-        loc_key = (location or "").lower()
-        gkey = (gender or "all").lower()
-        dkey = (division or "all").lower()
-
-        # two separate cache entries to keep CacheManager simple
-        cache_key_summary = f"stats_summary_v1_{season}_{loc_key}_{gkey}_{dkey}"
-        cache_key_groups  = f"stats_groups_v1_{season}_{loc_key}_{gkey}_{dkey}"
-
-        if use_cache and self.cache.is_fresh(cache_key_summary, ttl_seconds) and self.cache.is_fresh(cache_key_groups, ttl_seconds):
-            s = self.cache.load(cache_key_summary)
-            g = self.cache.load(cache_key_groups)
-            if s is not None and g is not None:
-                return s, g
-        # fetch from API (stats are not the same as full race rows)
-        summary_df, groups_df = self._get_race_stats_from_api(season, location, gender, division)
-        if use_cache:
-            self.cache.store(cache_key_summary, summary_df)
-            self.cache.store(cache_key_groups,  groups_df)
-
-        return summary_df, groups_df
-
-    def _get_race_stats_from_api(self, season: int, location: str, gender: Optional[str] = None, division: Optional[str] = None) -> Tuple[pd.DataFrame, pd.DataFrame]:
-        """"Get race statistics from API endpoint"""
-        params = {}
-        if gender:
-            params["gender"] = gender
-        if division:
-            params["division"] = division
-
-        with self._http_client() as client:
-            resp = client.get(f"/v1/race/{int(season)}/{location}/stats", params=params)
-            if resp.status_code == 404:
-                raise RaceNotFound(f"No race found for season={season}, location={location}")
-            if resp.status_code != 200:
-                raise ApiError(f"Race stats fetch failed: {resp.status_code} {resp.text}")
-            rows = resp.json()
-        summary = pd.json_normalize(rows['summary'])
-        summary.insert(0, "season", rows['race']['season'])
-        summary.insert(1, "location", rows['race']['location'])
-
-        groups = pd.DataFrame(rows.get('groups', []))
-        if not groups.empty:
-            groups.insert(0, "season", rows['race']['season'])
-            groups.insert(1, "location", rows['race']['location'])
-        return summary, groups
->>>>>>> 5836c8f7
 
     def get_race(
             self,
@@ -422,11 +343,8 @@
 
         for c in TIME_COLS:
             if c in df.columns:
-<<<<<<< HEAD
                 df[c] = mmss_to_minutes(df[c])
-=======
-                df[c] = mmss_to_minutes(df[c])  # seconds as float; NaNs stay NaN
->>>>>>> 5836c8f7
+
         # Cache the result
         if use_cache:
             self.cache.store(cache_key, df)
@@ -529,7 +447,6 @@
     s = s.astype(str).str.strip()
     # if it's MM:SS, promote to 0:MM:SS so pandas parses it
     s = s.where(s.str.count(":") == 2, "0:" + s)
-<<<<<<< HEAD
     return pd.to_timedelta(s, errors="coerce").dt.total_seconds() / 60.0
 
 
@@ -541,7 +458,3 @@
     races = client.list_races(season=7)
     print(f"Have retrieved race - this many entries: {len(df)}")
     print(f"found races: {races}")
-    breakhere = 0
-=======
-    return pd.to_timedelta(s, errors="coerce").dt.total_seconds() / 60.0
->>>>>>> 5836c8f7
